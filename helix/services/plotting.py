--- conflicted
+++ resolved
@@ -355,7 +355,6 @@
     return fig
 
 
-<<<<<<< HEAD
 def plot_beta_coefficients(
     coefficients: np.ndarray,
     feature_names: list,
@@ -460,7 +459,8 @@
 
     # Adjust layout
     fig.tight_layout()
-=======
+
+
 def plot_permutation_importance(
     df: pd.DataFrame, plot_opts: PlottingOptions, n_features: int, title: str
 ) -> Figure:
@@ -562,6 +562,5 @@
     ax.set_ylabel(y_label, family=plot_opts.plot_font_family)
     ax.yaxis.set_major_formatter(FormatStrFormatter("%.1f"))
     ax.set_title(title, family=plot_opts.plot_font_family, wrap=True)
->>>>>>> 767194f7
 
     return fig