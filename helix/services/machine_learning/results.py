import os
import warnings
from pathlib import Path

import numpy as np
from sklearn.preprocessing import OneHotEncoder

from helix.options.enums import Metrics, ModelNames, ProblemTypes
from helix.options.execution import ExecutionOptions
from helix.options.ml import MachineLearningOptions
from helix.options.plotting import PlottingOptions
from helix.services.data import TabularData
from helix.services.plotting import (
    plot_auc_roc,
    plot_beta_coefficients,
    plot_confusion_matrix,
    plot_scatter,
)
from helix.utils.logging_utils import Logger
from helix.utils.plotting import close_figure

warnings.filterwarnings("ignore", message="X has feature names")


def _get_metric_for_problem_type(problem_type: ProblemTypes) -> str:
    """Get the appropriate metric based on the problem type.

    Args:
        problem_type (ProblemTypes): The type of problem (Regression or Classification)

    Returns:
        str: The metric to use
    """
    return Metrics.R2 if problem_type == ProblemTypes.Regression else Metrics.ROC_AUC


def _find_closest_bootstrap_index(
    ml_metric_results: dict,
    ml_metric_results_stats: dict,
    model_name: str,
    metric: str,
) -> int:
    """Find the bootstrap index closest to the mean metric value.

    Args:
        ml_metric_results (dict): The machine learning results
        ml_metric_results_stats (dict): The statistics for the ML metrics
        model_name (str): Name of the model
        metric (str): Metric to use for comparison

    Returns:
        int: Index of the bootstrap closest to the mean
    """
    mean_metric_test = ml_metric_results_stats[model_name]["test"][metric]["mean"]
    closest_index = -1
    min_diff = float("inf")

    for i, bootstrap in enumerate(ml_metric_results[model_name]):
        metric_test_value = bootstrap[metric]["test"]["value"]
        current_diff = abs(metric_test_value - mean_metric_test)
        if current_diff < min_diff:
            min_diff = current_diff
            closest_index = i

    return closest_index


def _save_regression_plots(
    y_true: np.ndarray,
    y_pred: np.ndarray,
    metric_results: dict,
    split_type: str,
    dependent_variable: str,
    model_name: str,
    directory: Path,
    plot_opts: PlottingOptions,
    logger: Logger,
) -> None:
    """Save regression plots for a specific split.

    Args:
        y_true (np.ndarray): True values
        y_pred (np.ndarray): Predicted values
        metric_results (dict): Results for the metrics
        split_type (str): Type of split (Train/Test)
        dependent_variable (str): Name of dependent variable
        model_name (str): Name of the model
        directory (Path): Directory to save plots
        bootstrap_index (int): Index of the bootstrap
        plot_opts (PlottingOptions): Plot options
    """
    try:
        fig = plot_scatter(
            y_true,
            y_pred,
            metric_results["R2"][split_type.lower()],
            split_type,
            dependent_variable,
            model_name,
            plot_opts=plot_opts,
        )
        save_path = directory / f"{model_name}-{split_type.lower()}-scatter.png"
        fig.savefig(save_path, dpi=plot_opts.dpi, bbox_inches="tight")
        close_figure(fig)
    except Exception as e:
        logger.error(f"Error creating scatter plot: {str(e)}")


def _save_coefficient_plot(
    model,
    feature_names: list,
    plot_opts: PlottingOptions,
    model_name: str,
    dependent_variable: str,
    directory: Path,
    problem_type: ProblemTypes,
    logger: Logger,
) -> None:
    """Save coefficient plot for linear regression models.

    Args:
        model: The trained model
        feature_names (list): List of feature names
        plot_opts (PlottingOptions): Plot options
        model_name (str): Name of the model
        dependent_variable (str): Name of dependent variable
        directory (Path): Directory to save plots
        bootstrap_index (int): Index of the bootstrap
        problem_type (ProblemTypes): Type of problem (Classification or Regression)
    """
    if hasattr(model, "coef_"):
        try:
            coefficients = model.coef_
            if len(coefficients.shape) > 1 and coefficients.shape[0] == 1:
                # Handle case where coefficients are in shape (1, n_features)
                coefficients = coefficients.reshape(-1)

            # Ensure feature_names matches coefficient length
            if len(coefficients) != len(feature_names):
                raise ValueError(
                    f"Number of coefficients ({len(coefficients)}) does not match "
                    f"number of feature names ({len(feature_names)})"
                )

            fig = plot_beta_coefficients(
                coefficients=coefficients,
                feature_names=feature_names,
                plot_opts=plot_opts,
                model_name=model_name,
                dependent_variable=dependent_variable,
                is_classification=(problem_type == ProblemTypes.Classification),
            )
            save_path = directory / f"{model_name}-coefficients.png"
            fig.savefig(save_path, dpi=plot_opts.dpi, bbox_inches="tight")
            close_figure(fig)
        except Exception as e:
            logger.error(f"Error creating coefficient plot: {str(e)}")


def _save_classification_plots(
    y_true: np.ndarray,
    y_pred_proba: np.ndarray,
    split_type: str,
    model_name: str,
    directory: Path,
    plot_opts: PlottingOptions,
    logger: Logger,
) -> None:
    """Save classification plots for a specific split.

    Args:
        y_true (np.ndarray): True values
        y_pred_proba (np.ndarray): Predicted probabilities
        model: The trained model
        split_type (str): Type of split (Train/Test)
        model_name (str): Name of the model
        directory (Path): Directory to save plots
        plot_opts (PlottingOptions): Plot options
        logger (Logger): The logger instance
        feature_names (list | None, optional): List of feature names. Defaults to None.
    """
    try:
        encoder = OneHotEncoder()
        encoder.fit(y_true.reshape(-1, 1))
        y_true_labels = encoder.transform(y_true.reshape(-1, 1)).toarray()

        plot_auc_roc(
            y_classes_labels=y_true_labels,
            y_score_probs=y_pred_proba,
            set_name=split_type,
            model_name=model_name,
            directory=directory,
            plot_opts=plot_opts,
        )
    except Exception as e:
        logger.error(f"Error plotting ROC curve: {str(e)}")

    try:
        # Get predictions for confusion matrix
        y_pred = (
            np.argmax(y_pred_proba, axis=1) if y_pred_proba.ndim > 1 else y_pred_proba
        )

        # Plot confusion matrix
        plot_confusion_matrix(
            y_true=y_true,  # True labels
            y_pred=y_pred,  # Predicted labels
            set_name=split_type,
            model_name=model_name,
            directory=directory,
            plot_opts=plot_opts,
        )
    except Exception as e:
        logger.error(f"Error plotting confusion matrix: {str(e)}")


def save_actual_pred_plots(
    data: TabularData,
    ml_results: dict,
    logger: Logger,
    ml_metric_results: dict,
    ml_metric_results_stats: dict,
    exec_opts: ExecutionOptions,
    plot_opts: PlottingOptions | None = None,
    ml_opts: MachineLearningOptions | None = None,
    trained_models: dict | None = None,
) -> None:
    """Save actual vs prediction plots for classification and regression.

    Args:
        data (DataBuilder): The data
        ml_results (dict): The machine learning results
        logger (Logger): The logger
        ml_metric_results (dict): The results for the ML metrics
        ml_metric_results_stats (dict): The statistics for the ML metrics
        n_bootstraps (int): The number of bootstraps or k-folds
        exec_opts (ExecutionOptions): The execution options
        plot_opts (PlottingOptions | None, optional): The plot options. Defaults to None
        ml_opts (MachineLearningOptions | None, optional): The ML options. Defaults to None
        trained_models (dict | None, optional): The ML models. Defaults to None
    """
    metric = _get_metric_for_problem_type(exec_opts.problem_type)
    # Create results directory
    directory = Path(ml_opts.ml_plot_dir)
    os.makedirs(directory, exist_ok=True)
    # Convert data to numpy arrays
    y_test = [np.array(df) for df in data.y_test]
    y_train = [np.array(df) for df in data.y_train]
    # Process each model
    for model_name, model_options in ml_opts.model_types.items():
        if not model_options["use"]:
            continue
        logger.info(f"Saving actual vs prediction plots of {model_name}...")
        # Find best bootstrap index
        closest_index = _find_closest_bootstrap_index(
            ml_metric_results, ml_metric_results_stats, model_name, metric
        )
        # Get predictions for best bootstrap
        y_pred_test = ml_results[closest_index][model_name]["y_pred_test"]
        y_pred_train = ml_results[closest_index][model_name]["y_pred_train"]
        if exec_opts.problem_type == ProblemTypes.Regression:
            # Save regression plots
            _save_regression_plots(
                y_true=y_test[closest_index],
                y_pred=y_pred_test,
                metric_results=ml_metric_results[model_name][closest_index],
                split_type="Test",
                dependent_variable=exec_opts.dependent_variable,
                model_name=model_name,
                directory=directory,
                plot_opts=plot_opts,
                logger=logger,
            )
            _save_regression_plots(
                y_true=y_train[closest_index],
                y_pred=y_pred_train,
                metric_results=ml_metric_results[model_name][closest_index],
                split_type="Train",
                dependent_variable=exec_opts.dependent_variable,
                model_name=model_name,
                directory=directory,
                plot_opts=plot_opts,
                logger=logger,
            )
            # Save coefficient plots for linear models
            if model_name in [
                ModelNames.LinearModel.value,
                ModelNames.MLREM.value,
            ]:
                _save_coefficient_plot(
                    model=trained_models[model_name][closest_index],
                    feature_names=data.X_train[closest_index].columns.tolist(),
                    plot_opts=plot_opts,
                    model_name=model_name,
                    dependent_variable=exec_opts.dependent_variable,
                    directory=directory,
                    problem_type=exec_opts.problem_type,
                    logger=logger,
                )
        else:
            # Save classification plots
            y_pred_test_proba = ml_results[closest_index][model_name][
                "y_pred_test_proba"
            ]
            y_pred_train_proba = ml_results[closest_index][model_name][
                "y_pred_train_proba"
            ]
            _save_classification_plots(
                y_true=y_test[closest_index],
                y_pred_proba=y_pred_test_proba,
                split_type="Test",
                model_name=model_name,
                directory=directory,
                plot_opts=plot_opts,
                logger=logger,
            )
            _save_classification_plots(
                y_true=y_train[closest_index],
                y_pred_proba=y_pred_train_proba,
                split_type="Train",
                model_name=model_name,
                directory=directory,
                plot_opts=plot_opts,
                logger=logger,
            )
            # Save coefficient plots for linear classification models
            if model_name == "linear model" and hasattr(
                trained_models[model_name][closest_index], "coef_"
            ):
                _save_coefficient_plot(
<<<<<<< HEAD
                    trained_models[model_name][closest_index],
                    data.X_train[closest_index].columns.tolist(),
                    plot_opts,
                    model_name,
                    exec_opts.dependent_variable,
                    directory,
                    exec_opts.problem_type,
=======
                    model=trained_models[model_name][closest_index],
                    feature_names=data.X_train[closest_index].columns.tolist(),
                    plot_opts=plot_opts,
                    model_name=model_name,
                    dependent_variable=exec_opts.dependent_variable,
                    directory=directory,
                    problem_type=exec_opts.problem_type,
>>>>>>> 53cdeec9
                    logger=logger,
                )<|MERGE_RESOLUTION|>--- conflicted
+++ resolved
@@ -328,15 +328,6 @@
                 trained_models[model_name][closest_index], "coef_"
             ):
                 _save_coefficient_plot(
-<<<<<<< HEAD
-                    trained_models[model_name][closest_index],
-                    data.X_train[closest_index].columns.tolist(),
-                    plot_opts,
-                    model_name,
-                    exec_opts.dependent_variable,
-                    directory,
-                    exec_opts.problem_type,
-=======
                     model=trained_models[model_name][closest_index],
                     feature_names=data.X_train[closest_index].columns.tolist(),
                     plot_opts=plot_opts,
@@ -344,6 +335,5 @@
                     dependent_variable=exec_opts.dependent_variable,
                     directory=directory,
                     problem_type=exec_opts.problem_type,
->>>>>>> 53cdeec9
                     logger=logger,
                 )