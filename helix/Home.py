import streamlit as st

from helix.components.images.logos import header_logo, sidebar_logo

st.set_page_config(
    page_title="Helix",
    page_icon=sidebar_logo(),
)
header_logo()
sidebar_logo()

st.write("# Welcome")
st.write(
    """
<<<<<<< HEAD
    **Helix** is a data science tool that allows you to rapidly visualise your tabular data, develop machine learning models of many kinds, and evaluate their performance down to a **feature-by-feature** level.
    It implements post-training feature importance analysis using SHAP, LIME, and Permutation Importance, their ensembles and extends the interpretability library to support fuzzy logic interpretation rules.
=======
    **Helix** lets you **rapidly** develop machine learning models of many kinds, and evaluate their performance down to a **feature-by-feature** level.
>>>>>>> 8570839b

    You can create models to solve either **classification** problems (e.g. is this image a cat 🐱 or a dog 🐶?)
    or **regression** problems (e.g. what will be the price of gold 🏅 tomorrow 📈?).

    Your models can then be evaluated by general measures, such as **accuracy**, and by individual feature metrics,
    such as **SHAP**.

    ### Using Helix

    To create a **new experiment** ⚗️, go to the sidebar on the **left** and click **"New Experiment"**.

    To preprocess your data, go to the sidebar on the **left** and click **"Data Preprocessing"**.

    To visualise your data as part of EDA, go to the sidebar on the **left** and click **"Data Visualisation"**.

    To train new machine learning models 🏋️, go to the sidebar on the **left** and click **"Train Models"**.

    To run a feature importance analysis 📊, go to the sidebar on the **left** and click **"Feature Importance"**.

    To view your previous experiments 📈, go to the sidebar on the **left** and click **"View Experiments"**.
    """
)<|MERGE_RESOLUTION|>--- conflicted
+++ resolved
@@ -11,13 +11,8 @@
 
 st.write("# Welcome")
 st.write(
-    """
-<<<<<<< HEAD
     **Helix** is a data science tool that allows you to rapidly visualise your tabular data, develop machine learning models of many kinds, and evaluate their performance down to a **feature-by-feature** level.
     It implements post-training feature importance analysis using SHAP, LIME, and Permutation Importance, their ensembles and extends the interpretability library to support fuzzy logic interpretation rules.
-=======
-    **Helix** lets you **rapidly** develop machine learning models of many kinds, and evaluate their performance down to a **feature-by-feature** level.
->>>>>>> 8570839b
 
     You can create models to solve either **classification** problems (e.g. is this image a cat 🐱 or a dog 🐶?)
     or **regression** problems (e.g. what will be the price of gold 🏅 tomorrow 📈?).
