from pathlib import Path

import pandas as pd
import streamlit as st

from helix.components.configuration import display_options
from helix.components.experiments import experiment_selector
from helix.components.images.logos import sidebar_logo
from helix.components.logs import log_box
from helix.components.plots import (
    display_metrics_table,
    display_predictions,
    plot_box,
    plot_box_v2,
)
from helix.options.enums import (
    FeatureImportanceStateKeys,
    MachineLearningStateKeys,
    ViewExperimentKeys,
)
from helix.options.file_paths import (
    data_analysis_plots_dir,
    fi_plot_dir,
    helix_experiments_base_dir,
    log_dir,
    ml_metrics_mean_std_path,
    ml_plot_dir,
    ml_predictions_path,
)
from helix.services.experiments import get_experiments
from helix.services.logs import get_logs

st.set_page_config(
    page_title="View Experiment",
    page_icon=sidebar_logo(),
)

header = st.session_state.get(ViewExperimentKeys.ExperimentName)

st.header(header if header is not None else "View Experiment")
st.write(
    """
    On this page, you can select one of your experiments to view.

    Use the dropdown below to see the details of your experiment.

    If you have not run any analyses yet, your experiment will be empty.
    Go to the sidebar on the **left** and select an analysis to run.
    """
)


choices = get_experiments()
experiment_name = experiment_selector(choices)


def display_experiment_plots(experiment_path: Path) -> None:
    """Display all available plots for the experiment.

    Args:
        experiment_path: Path to the experiment directory
    """
    # Data analysis plots
    data_analysis = data_analysis_plots_dir(experiment_path)
    if data_analysis.exists():
        plot_box(data_analysis, "Data Analysis Plots")

    # ML metrics and plots
    ml_metrics = ml_metrics_mean_std_path(experiment_path)
    if ml_metrics.exists():
        display_metrics_table(ml_metrics)

    ml_plots = ml_plot_dir(experiment_path)
    if ml_plots.exists():
        plot_box(ml_plots, "Machine learning plots")

    # Predictions
    predictions = ml_predictions_path(experiment_path)
    if predictions.exists():
        preds = pd.read_csv(predictions)
        display_predictions(preds)
<<<<<<< HEAD

    # Feature importance plots
    fi_plots = fi_plot_dir(experiment_path)
    if fi_plots.exists():
        mean_plots = [
            p
            for p in fi_plots.iterdir()
            if p.name.endswith("-all-folds-mean.png")  # mean global FI
            or p.name.startswith("local-")  # local plots
            or p.name.startswith("ensemble-")  # ensemble plots
        ]
        plot_box_v2(mean_plots, "Feature importance plots")

    # Fuzzy plots
    fuzzy_plots = fuzzy_plot_dir(experiment_path)
    if fuzzy_plots.exists():
        plot_box(fuzzy_plots, "Fuzzy plots")


def display_experiment_logs(experiment_path: Path) -> None:
    """Display all available logs for the experiment.

    Args:
        experiment_path: Path to the experiment directory
    """
    log_configs = [
        ("ml", MachineLearningStateKeys.MLLogBox, "Machine Learning Logs"),
        ("fi", FeatureImportanceStateKeys.FILogBox, "Feature Importance Logs"),
        ("fuzzy", FuzzyStateKeys.FuzzyLogBox, "Fuzzy FI Logs"),
    ]

    for log_dir_name, state_key, title in log_configs:
        try:
            st.session_state[state_key] = get_logs(
                log_dir(experiment_path) / log_dir_name
            )
            log_box(box_title=title, key=state_key)
        except NotADirectoryError:
            pass


if experiment_name:
    base_dir = helix_experiments_base_dir()
    experiment_path = base_dir / experiment_name
    display_options(experiment_path)
    display_experiment_plots(experiment_path)
    display_experiment_logs(experiment_path)
=======
    fi_plots = fi_plot_dir(base_dir / experiment_name)
    mean_plots = [
        p
        for p in fi_plots.iterdir()
        if p.name.endswith("-all-folds-mean.png")  # mean global FI
        or p.name.startswith("local-")  # local plots
        or p.name.startswith("ensemble-")  # ensemble plots
    ]
    plot_box_v2(mean_plots, "Feature importance plots")
    # fuzzy_plots = fuzzy_plot_dir(experiment_path)
    # plot_box(fuzzy_plots, "Fuzzy plots")
    try:
        st.session_state[MachineLearningStateKeys.MLLogBox] = get_logs(
            log_dir(experiment_path) / "ml"
        )
        log_box(
            box_title="Machine Learning Logs", key=MachineLearningStateKeys.MLLogBox
        )
    except NotADirectoryError:
        pass
    try:
        st.session_state[FeatureImportanceStateKeys.FILogBox] = get_logs(
            log_dir(experiment_path) / "fi"
        )
        log_box(
            box_title="Feature Importance Logs", key=FeatureImportanceStateKeys.FILogBox
        )
    except NotADirectoryError:
        pass
    # try:
    #     st.session_state[FuzzyStateKeys.FuzzyLogBox] = get_logs(
    #         log_dir(experiment_path) / "fuzzy"
    #     )
    #     log_box(box_title="Fuzzy FI Logs", key=FuzzyStateKeys.FuzzyLogBox)
    # except NotADirectoryError:
    #     pass
>>>>>>> 1ed43ed1
<|MERGE_RESOLUTION|>--- conflicted
+++ resolved
@@ -79,7 +79,6 @@
     if predictions.exists():
         preds = pd.read_csv(predictions)
         display_predictions(preds)
-<<<<<<< HEAD
 
     # Feature importance plots
     fi_plots = fi_plot_dir(experiment_path)
@@ -93,10 +92,10 @@
         ]
         plot_box_v2(mean_plots, "Feature importance plots")
 
-    # Fuzzy plots
-    fuzzy_plots = fuzzy_plot_dir(experiment_path)
-    if fuzzy_plots.exists():
-        plot_box(fuzzy_plots, "Fuzzy plots")
+    # # Fuzzy plots
+    # fuzzy_plots = fuzzy_plot_dir(experiment_path)
+    # if fuzzy_plots.exists():
+    #     plot_box(fuzzy_plots, "Fuzzy plots")
 
 
 def display_experiment_logs(experiment_path: Path) -> None:
@@ -108,7 +107,7 @@
     log_configs = [
         ("ml", MachineLearningStateKeys.MLLogBox, "Machine Learning Logs"),
         ("fi", FeatureImportanceStateKeys.FILogBox, "Feature Importance Logs"),
-        ("fuzzy", FuzzyStateKeys.FuzzyLogBox, "Fuzzy FI Logs"),
+        # ("fuzzy", FuzzyStateKeys.FuzzyLogBox, "Fuzzy FI Logs"),
     ]
 
     for log_dir_name, state_key, title in log_configs:
@@ -127,7 +126,6 @@
     display_options(experiment_path)
     display_experiment_plots(experiment_path)
     display_experiment_logs(experiment_path)
-=======
     fi_plots = fi_plot_dir(base_dir / experiment_name)
     mean_plots = [
         p
@@ -163,5 +161,4 @@
     #     )
     #     log_box(box_title="Fuzzy FI Logs", key=FuzzyStateKeys.FuzzyLogBox)
     # except NotADirectoryError:
-    #     pass
->>>>>>> 1ed43ed1
+    #     pass