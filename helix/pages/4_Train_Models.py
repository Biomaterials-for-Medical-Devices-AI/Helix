"""Train Models page for Helix.

This page allows users to configure and train machine learning models on their data.
"""

from multiprocessing import Process
from pathlib import Path

import pandas as pd
import streamlit as st

from helix.components.configuration import display_options
from helix.components.experiments import experiment_selector
from helix.components.forms.forms_ml_opts import ml_options_form
from helix.components.images.logos import sidebar_logo
from helix.components.logs import log_box
from helix.components.plots import display_metrics_table, display_predictions, plot_box
from helix.machine_learning import train
from helix.options.data import DataOptions
from helix.options.enums import (
    DataSplitMethods,
    ExecutionStateKeys,
    MachineLearningStateKeys,
    PlotOptionKeys,
)
from helix.options.execution import ExecutionOptions
from helix.options.file_paths import (
    data_options_path,
    execution_options_path,
    helix_experiments_base_dir,
    log_dir,
    ml_metrics_full_path,
    ml_metrics_mean_std_path,
    ml_model_dir,
    ml_options_path,
    ml_plot_dir,
    ml_predictions_path,
    plot_options_path,
)
from helix.options.ml import MachineLearningOptions
from helix.options.plotting import PlottingOptions
from helix.services.configuration import (
    load_data_options,
    load_execution_options,
    load_plot_options,
    save_options,
)
from helix.services.data import TabularData, ingest_data
from helix.services.experiments import get_experiments
from helix.services.logs import get_logs
from helix.services.ml_models import (
    models_exist,
    save_model,
    save_model_predictions,
    save_models_metrics,
)
from helix.utils.logging_utils import Logger, close_logger
from helix.utils.utils import cancel_pipeline, delete_directory, set_seed


def build_configuration() -> (
    tuple[MachineLearningOptions, ExecutionOptions, PlottingOptions, DataOptions, str]
):
    """Build the configuration options to run the Machine Learning pipeline.

    Returns:
        tuple[MachineLearningOptions, ExecutionOptions, PlottingOptions, DataOptions, str]:
        The machine learning options, general execution options, plotting options,
        data options, experiment name.
    """

    experiment_name = st.session_state[ExecutionStateKeys.ExperimentName]

    path_to_plot_opts = plot_options_path(
        helix_experiments_base_dir() / experiment_name
    )
    plot_opt = load_plot_options(path_to_plot_opts)

    path_to_exec_opts = execution_options_path(
        helix_experiments_base_dir() / experiment_name
    )
    path_to_data_opts = data_options_path(
        helix_experiments_base_dir() / experiment_name
    )

    exec_opt = load_execution_options(path_to_exec_opts)
    ml_opt = MachineLearningOptions(
        save_actual_pred_plots=st.session_state[PlotOptionKeys.SavePlots],
        model_types=st.session_state[MachineLearningStateKeys.ModelTypes],
        ml_plot_dir=str(ml_plot_dir(helix_experiments_base_dir() / experiment_name)),
        ml_log_dir=str(log_dir(helix_experiments_base_dir() / experiment_name) / "ml"),
        save_models=st.session_state[MachineLearningStateKeys.SaveModels],
        use_hyperparam_search=st.session_state.get(
            ExecutionStateKeys.UseHyperParamSearch, True
        ),
    )
    data_opts = load_data_options(path_to_data_opts)
    # update data opts
    data_opts.data_split = st.session_state.get(ExecutionStateKeys.DataSplit)
    save_options(path_to_data_opts, data_opts)

    return ml_opt, exec_opt, plot_opt, data_opts, experiment_name


def pipeline(
    ml_opts: MachineLearningOptions,
    exec_opts: ExecutionOptions,
    plotting_opts: PlottingOptions,
    data_opts: DataOptions,
    experiment_name: str,
    data: TabularData,
):
    """This function actually performs the steps of the pipeline. It can be wrapped
    in a process it doesn't block the UI.

    Args:
        ml_opts (MachineLearningOptions): Options for machine learning.
        exec_opts (ExecutionOptions): General execution options.
        plotting_opts (PlottingOptions): Options for plotting.
        experiment_name (str): The name of the experiment.
        data (TabularData): The data that will be used in the pipeline.
    """
    seed = exec_opts.random_state
    set_seed(seed)
    logger_instance = Logger(Path(ml_opts.ml_log_dir))
    logger = logger_instance.make_logger()

    # Machine learning
    trained_models, metrics_full, metrics_mean_std = train.run(
        ml_opts=ml_opts,
        data_opts=data_opts,
        plot_opts=plotting_opts,
        data=data,
        exec_opts=exec_opts,
        logger=logger,
    )
    if ml_opts.save_models:
        predictions = pd.DataFrame(
            columns=["Y True", "Y Prediction", "Model Name", "Set", "Bootstrap"]
        )

        for model_name in trained_models:

            for i, model in enumerate(trained_models[model_name]):
                save_path = (
                    ml_model_dir(helix_experiments_base_dir() / experiment_name)
                    / f"{model_name}-{i}.pkl"
                )
                save_model(model, save_path)

                predictions_train = model.predict(data.X_train[i])
                predictions_train = {
                    "Y True": data.y_train[i],
                    "Y Prediction": predictions_train,
                    "Model Name": model_name,
                    "Set": "Train",
                    "Bootstrap": i,
                }
                df_train = pd.DataFrame(predictions_train)
                predictions_test = model.predict(data.X_test[i])
                predictions_test = {
                    "Y True": data.y_test[i],
                    "Y Prediction": predictions_test,
                    "Model Name": model_name,
                    "Set": "Test",
                    "Bootstrap": i,
                }
                df_test = pd.DataFrame(predictions_test)
                predictions = pd.concat(
                    [predictions, df_train, df_test], ignore_index=True
                )
        st.session_state[MachineLearningStateKeys.Predictions] = predictions

    if ml_opts.use_hyperparam_search:
        predictions = predictions[["Y True", "Y Prediction", "Model Name", "Set"]]
    elif data_opts.data_split.method == DataSplitMethods.KFold:
        predictions = predictions.rename(columns={"Bootstrap": "Fold"})

    # Save full metrics
    save_models_metrics(
        metrics_full,
        ml_metrics_full_path(helix_experiments_base_dir() / experiment_name),
    )
    # Save mean/std metrics
    save_models_metrics(
        metrics_mean_std,
        ml_metrics_mean_std_path(helix_experiments_base_dir() / experiment_name),
    )
    save_model_predictions(
        predictions,
        ml_predictions_path(helix_experiments_base_dir() / experiment_name),
    )
    # Close the logger
    close_logger(logger_instance, logger)


st.set_page_config(
    page_title="Train Models",
    page_icon=sidebar_logo(),
)
sidebar_logo()

st.header("Train Models")
st.write(
    """
    In this page you can train new machine learning models. For that:

    > 1. Select an experiment.
    >
    > 2. Choose whether or not you want Helix to perform hyperparameter search.
    >
    > 3. Specify how you wish the data to be split into training and test data.
    >
    > 4. Select the models you wish to train (you may choose more than one).
    >
    > 5. Choose which outputs to save and hit **"Run Training"**.
    >
    > 6. Wait for the pipeline to finish. This might take a little while.
    """
)

choices = get_experiments()
experiment_name = experiment_selector(choices)
if experiment_name:
    st.session_state[ExecutionStateKeys.ExperimentName] = experiment_name
    helix_base_dir = helix_experiments_base_dir()
    experiment_dir = helix_base_dir / experiment_name
    display_options(experiment_dir)
    path_to_exec_opts = execution_options_path(experiment_dir)
    exec_opt = load_execution_options(path_to_exec_opts)

    already_trained_models = models_exist(
        ml_model_dir(
            helix_experiments_base_dir()
            / st.session_state[ExecutionStateKeys.ExperimentName]
        )
    )
    if already_trained_models:
        st.warning("⚠️ You have trained models in this experiment.")
        st.checkbox(
            "Would you like to rerun the experiments? This will overwrite the existing models.",
            value=False,
            key=MachineLearningStateKeys.RerunML,
        )
    else:
        st.session_state[MachineLearningStateKeys.RerunML] = False

    if not already_trained_models or st.session_state[MachineLearningStateKeys.RerunML]:
        # Get problem type from execution options
        exec_opts = load_execution_options(
            execution_options_path(helix_experiments_base_dir() / experiment_name)
        )
<<<<<<< HEAD
        st.write("### Configure Machine Learning Models")
=======
        st.write("### Configure machine learning models")
>>>>>>> 59b16f3e
        ml_options_form(problem_type=exec_opts.problem_type)
    else:
        st.info(
            "You have chosen not to re-run the machine learning experiments. "
            "You can proceed to feature importance analysis."
        )
        st.stop()

    if st.button("Run Training", type="primary"):

        if experiment_dir.exists():
            delete_directory(ml_model_dir(experiment_dir))
            delete_directory(ml_plot_dir(experiment_dir))
            delete_directory(ml_metrics_mean_std_path(experiment_dir))
            delete_directory(ml_metrics_full_path(experiment_dir))
            delete_directory(ml_predictions_path(experiment_dir))

        ml_opts, exec_opts, plot_opts, data_opts, exp_name = build_configuration()
        # Create the logger
        logger_instance = Logger()
        logger = logger_instance.make_logger()
        # Retrieve data from state or load it from disk
        data = ingest_data(exec_opts, data_opts, logger)
        # Save ML options
        save_options(ml_options_path(experiment_dir), ml_opts)
        process = Process(
            target=pipeline,
            args=(ml_opts, exec_opts, plot_opts, data_opts, exp_name, data),
            daemon=True,
        )
        process.start()
        cancel_button = st.button("Cancel", on_click=cancel_pipeline, args=(process,))
        with st.spinner("Model training in progress. Check the logs for progress."):
            # wait for the process to finish or be cancelled
            process.join()
        try:
            st.session_state[MachineLearningStateKeys.MLLogBox] = get_logs(
                log_dir(experiment_dir) / "ml"
            )
            log_box(
                box_title="Machine Learning Logs", key=MachineLearningStateKeys.MLLogBox
            )
        except NotADirectoryError:
            pass

        metrics = ml_metrics_mean_std_path(experiment_dir)
        print(metrics)
        display_metrics_table(metrics)

        if st.session_state.get(MachineLearningStateKeys.Predictions):
            display_predictions(
                st.session_state.get(MachineLearningStateKeys.Predictions)
            )
        else:
            predictions = ml_predictions_path(helix_base_dir / experiment_name)
            if predictions.exists():
                preds = pd.read_csv(predictions)
                display_predictions(preds)

        ml_plots = ml_plot_dir(experiment_dir)
        plot_box(ml_plots, "Machine learning plots")<|MERGE_RESOLUTION|>--- conflicted
+++ resolved
@@ -250,11 +250,7 @@
         exec_opts = load_execution_options(
             execution_options_path(helix_experiments_base_dir() / experiment_name)
         )
-<<<<<<< HEAD
-        st.write("### Configure Machine Learning Models")
-=======
         st.write("### Configure machine learning models")
->>>>>>> 59b16f3e
         ml_options_form(problem_type=exec_opts.problem_type)
     else:
         st.info(
