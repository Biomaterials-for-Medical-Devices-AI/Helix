--- conflicted
+++ resolved
@@ -25,14 +25,14 @@
     "C": [1.0, 10.0, 100],
 }
 
-<<<<<<< HEAD
+
 MLREM_GRID = {
     "alpha": [0.05, 0.1, 0.5, 0.8],
     "max_beta": [40.0],
     "weight_threshold": [1e-3],
     "max_iterations": [300],
     "tolerance": [0.01],
-=======
+
 BRNN_GRID = {
     "hidden_units": [32, 64, 128],
     "activation": [
@@ -45,5 +45,4 @@
     "tolerance": [1e-4, 1e-5],
     "learning_rate": [0.01, 0.005, 0.001],
     "num_hidden_layers": [1, 2, 3],
->>>>>>> 7346d246
 }