import pickle
import random
<<<<<<< HEAD
from typing import Dict, List, Tuple
=======
import pickle
>>>>>>> 1902b2e6

import numpy as np
import pandas as pd
import torch
from sklearn.preprocessing import MinMaxScaler, StandardScaler


def set_seed(seed: int) -> None:
    """
    Sets the seed for the experiment

    Parameters
    ----------
    seed: int
        The seed to use for the experiment
    """
    torch.manual_seed(seed)
    np.random.seed(seed)
    random.seed(seed)
    torch.cuda.manual_seed(seed)

<|MERGE_RESOLUTION|>--- conflicted
+++ resolved
@@ -1,10 +1,7 @@
 import pickle
 import random
-<<<<<<< HEAD
 from typing import Dict, List, Tuple
-=======
 import pickle
->>>>>>> 1902b2e6
 
 import numpy as np
 import pandas as pd
