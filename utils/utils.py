<<<<<<< HEAD
import argparse
=======
import pickle
>>>>>>> 744c6abc
import random
from typing import Dict, List, Tuple
import pickle
import os

import numpy as np
import pandas as pd
import torch
from sklearn.preprocessing import MinMaxScaler, StandardScaler


def set_seed(seed: int) -> None:
    """
    Sets the seed for the experiment

    Parameters
    ----------
    seed: int
        The seed to use for the experiment
    """
    torch.manual_seed(seed)
    np.random.seed(seed)
    random.seed(seed)
    torch.cuda.manual_seed(seed)


def log_metrics(log_directory, opt: argparse.Namespace):
    ''' Log model or feature importance hyperparameters
   Parameters
    ----------
        log_directory: str
            The directory to save the log file
        opt: argparse.Namespace
            The options object
    Returns:
        None
    '''
    
    log_path =  os.path.join(log_directory, "metrics.txt")

    with open(log_path, 'w') as f:
        for arg in vars(opt):
            f.write(f'{arg}: {getattr(opt, arg)}\n')

    
            <|MERGE_RESOLUTION|>--- conflicted
+++ resolved
@@ -1,8 +1,5 @@
-<<<<<<< HEAD
 import argparse
-=======
 import pickle
->>>>>>> 744c6abc
 import random
 from typing import Dict, List, Tuple
 import pickle
